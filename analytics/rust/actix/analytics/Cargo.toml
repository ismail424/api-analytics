[package]
categories = ["web-programming", "visualization"]
description = "Monitoring and analytics for Actix web applications."
edition = "2021"
keywords = ["api", "analytics", "actix", "dashboard", "middleware"]
license = "MIT"
name = "actix-analytics"
repository = "https://github.com/tom-draper/api-analytics"
version = "1.0.9"

# See more keys and their definitions at https://doc.rust-lang.org/cargo/reference/manifest.html

[lib]
crate-type = ["lib"] # The crate types to generate. 
path = "src/analytics.rs" # The source file of the target.

[dependencies]
actix-web = "4"
actix-rt = "2.8.0"
futures = "0.3"
<<<<<<< HEAD
reqwest = {version = "0.11", features = ["json", "blocking"]}
serde = {version = "1.0", features = ["derive"]}
=======
serde = { version = "1.0", features = ["derive"] }
reqwest = { version = "0.11", default-features = false, features = ["json"] }

[features]
default = ["native-tls"]

rustls = ["reqwest/rustls-tls"]
native-tls = ["reqwest/default-tls"]
>>>>>>> c533ad1f
<|MERGE_RESOLUTION|>--- conflicted
+++ resolved
@@ -11,23 +11,18 @@
 # See more keys and their definitions at https://doc.rust-lang.org/cargo/reference/manifest.html
 
 [lib]
-crate-type = ["lib"] # The crate types to generate. 
+crate-type = ["lib"] # The crate types to generate.  
 path = "src/analytics.rs" # The source file of the target.
 
 [dependencies]
+actix-rt = "2.8.0"
 actix-web = "4"
-actix-rt = "2.8.0"
 futures = "0.3"
-<<<<<<< HEAD
-reqwest = {version = "0.11", features = ["json", "blocking"]}
+reqwest = {version = "0.11", default-features = false, features = ["json"]}
 serde = {version = "1.0", features = ["derive"]}
-=======
-serde = { version = "1.0", features = ["derive"] }
-reqwest = { version = "0.11", default-features = false, features = ["json"] }
 
 [features]
 default = ["native-tls"]
 
-rustls = ["reqwest/rustls-tls"]
 native-tls = ["reqwest/default-tls"]
->>>>>>> c533ad1f
+rustls = ["reqwest/rustls-tls"]